--- conflicted
+++ resolved
@@ -69,18 +69,6 @@
 
 # Wrap the transformer to provide a Hugging Face style forward signature
 model = HookedTransformerWrapper(base_model).to(device)
-<<<<<<< HEAD
-=======
-
-
-# --- Multi-GPU support ---
-n_gpus = torch.cuda.device_count()
-if n_gpus >= 4:
-    print(f"Using {n_gpus} GPUs via DataParallel.")
-    model = torch.nn.DataParallel(model, device_ids=[0, 1, 2, 3])
-else:
-    print(f"Using {n_gpus} GPU(s). DataParallel not applied.")
->>>>>>> 253926e6
 
 
 # -------------------------
@@ -145,14 +133,7 @@
 trainer.train()
 
 # Save final model
-<<<<<<< HEAD
+
 model.tokenizer.save_pretrained("./llama3_finetuned_HICS")
 trainer.save_model("./llama3_finetuned_HICS")
-=======
-if hasattr(model, "module"):
-    model.module.tokenizer.save_pretrained("./llama3_finetuned_HICS")
-    trainer.save_model("./llama3_finetuned_HICS")
-else:
-    model.tokenizer.save_pretrained("./llama3_finetuned_HICS")
-    trainer.save_model("./llama3_finetuned_HICS")
->>>>>>> 253926e6
+
